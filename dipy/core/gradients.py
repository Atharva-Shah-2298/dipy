--- conflicted
+++ resolved
@@ -855,12 +855,6 @@
     else:
         return True
 
-<<<<<<< HEAD
-
-def _btensor_to_bdelta_2d(btens_2d, ztol=1e-10):
-    """Compute anisotropy of a single b-tensor
-=======
->>>>>>> 3eae66bc
 
 def _btens_to_params_2d(btens_2d, ztol):
     """Compute trace, anisotropy and assymetry parameters from a single b-tensor
@@ -935,13 +929,8 @@
     return float(bval), float(bdelta), float(b_eta)
 
 
-<<<<<<< HEAD
-def btensor_to_bdelta(btens):
-    r"""Compute anisotropy of b-tensor(s)
-=======
 def btens_to_params(btens, ztol=1e-10):
     r"""Compute trace, anisotropy and assymetry parameters from b-tensors
->>>>>>> 3eae66bc
 
     Parameters
     ----------
