--- conflicted
+++ resolved
@@ -76,13 +76,9 @@
     io_info_flow.run(filepath_dix["gs_streamlines.trk"])
 
     io_info_flow = IoInfoFlow()
-<<<<<<< HEAD
-    npt.assert_raises(TypeError, io_info_flow.run, filepath_dix["gs_streamlines.tck"])
-=======
-    npt.assert_raises(SystemExit, io_info_flow.run, filepath_dix["gs.tck"])
+    npt.assert_raises(SystemExit, io_info_flow.run, filepath_dix["gs_streamlines.tck"])
     io_info_flow = IoInfoFlow()
     npt.assert_raises(OSError, io_info_flow.run, "fake.vtk")
->>>>>>> e9481aee
 
     io_info_flow = IoInfoFlow()
     io_info_flow.run(
