--- conflicted
+++ resolved
@@ -4,7 +4,7 @@
 from dipy.tracking.streamline import transform_streamlines
 from dipy.utils.optpkg import optional_package
 
-fury, have_fury, setup_module = optional_package("fury", min_version="0.8.0")
+fury, have_fury, setup_module = optional_package("fury", min_version="0.10.0")
 
 if have_fury:
     import fury.io
@@ -45,12 +45,8 @@
 
 @warning_for_keywords()
 def save_polydata(
-<<<<<<< HEAD
-    polydata, file_name, *, binary=False, color_array_name=None, legacy_vtk_format=False
-=======
     polydata, file_name, *, binary=False, color_array_name=None,
     legacy_vtk_format=False
->>>>>>> 7ffb1fd9
 ):
     """Save a vtk polydata to a supported format file.
 
@@ -135,8 +131,6 @@
 
 
 def get_polydata_triangles(polydata, dtype=None):
-<<<<<<< HEAD
-=======
     """Get triangles from a vtkPolyData object.
 
     Parameters
@@ -153,7 +147,6 @@
         of the triangles.
 
     """
->>>>>>> 7ffb1fd9
     vtk_polys = ns.vtk_to_numpy(polydata.GetPolys().GetData())
     if len(vtk_polys) == 0:
         nbr_cells = polydata.GetNumberOfCells()
@@ -173,8 +166,6 @@
 
 
 def get_polydata_vertices(polydata, dtype=None):
-<<<<<<< HEAD
-=======
     """Get vertices from a vtkPolyData object.
 
     Parameters
@@ -190,7 +181,6 @@
         An array of shape (n_vertices, 3) containing the vertex coordinates.
 
     """
->>>>>>> 7ffb1fd9
     vertices = ns.vtk_to_numpy(polydata.GetPoints().GetData())
     if dtype is not None:
         return vertices.astype(dtype)
