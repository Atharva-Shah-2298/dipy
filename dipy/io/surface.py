--- conflicted
+++ resolved
@@ -9,16 +9,12 @@
 
 from dipy.io.stateful_surface import StatefulSurface
 from dipy.io.utils import Origin, Space, get_reference_info, split_name_with_gz
-<<<<<<< HEAD
-from dipy.io.vtk import load_polydata, save_polydata
-=======
 from dipy.io.vtk import (
     get_polydata_triangles,
     get_polydata_vertices,
     load_polydata,
     save_polydata,
 )
->>>>>>> 7ffb1fd9
 from dipy.testing.decorators import warning_for_keywords
 from dipy.utils.optpkg import optional_package
 
@@ -50,25 +46,6 @@
         trk.header (dict), or 'same' if the input is a trk file.
         Reference that provides the spatial attribute.
         Typically a nifti-related object from the native diffusion used for
-<<<<<<< HEAD
-        streamlines generation
-    to_space : Enum (dipy.io.utils.Space)
-        Space to which the surface will be transformed after loading
-    to_origin : Enum (dipy.io.utils.Origin)
-        Origin to which the surface will be transformed after loading
-            NIFTI standard, default (center of the voxel)
-            TRACKVIS standard (corner of the voxel)
-    bbox_valid_check : bool
-        Verification for negative voxel coordinates or values above the
-        volume dimensions. Default is True, to enforce valid file.
-    from_space : Enum (dipy.io.utils.Space)
-        Space to which the surface was transformed before saving.
-        Help for software compatibility. If None, assumes RASMM.
-    from_origin : Enum (dipy.io.utils.Origin)
-        Origin to which the surface was transformed before saving.
-        Help for software compatibility. If None, assumes NIFTI.
-    gifti_in_freesurfer : bool
-=======
         surface generation
     to_space : Enum (dipy.io.utils.Space), optional
         Space to which the surface will be transformed after loading
@@ -86,7 +63,6 @@
         Origin to which the surface was transformed before saving.
         Help for software compatibility. If None, assumes NIFTI.
     gifti_in_freesurfer : bool, optional
->>>>>>> 7ffb1fd9
         Whether the gifti file is in freesurfer reference space.
 
     Raises
@@ -126,19 +102,11 @@
 
     timer = time.time()
     metadata = None
-<<<<<<< HEAD
-
-=======
     data_per_vertex = None
->>>>>>> 7ffb1fd9
     if ext == ".gii" or ext == ".gii.gz":
         data = load_gifti(fname)
         if gifti_in_freesurfer:
             data = (apply_freesurfer_transform(data[0], reference, inv=True), data[1])
-<<<<<<< HEAD
-    elif ext in [".vtk", ".vtp", ".obj", ".stl", ".ply"]:
-        data = load_polydata(fname)
-=======
         vertices = np.array(data[0])
         faces = np.array(data[1])
     elif ext in [".vtk", ".vtp", ".obj", ".stl", ".ply"]:
@@ -157,7 +125,6 @@
                         f"Scalar {name} already in data_per_vertex, overwriting"
                     )
                 data_per_vertex[name] = ns.vtk_to_numpy(scalar)
->>>>>>> 7ffb1fd9
     else:
         data = load_pial(fname, return_meta=True)
         data, metadata = data[0:2], data[2]
@@ -169,25 +136,18 @@
             )
         from_space = Space.RASMM
         from_origin = Origin.NIFTI
-<<<<<<< HEAD
-=======
         vertices = np.array(data[0])
         faces = np.array(data[1])
->>>>>>> 7ffb1fd9
 
     from_space = Space.RASMM if from_space is None else from_space
     from_origin = Origin.NIFTI if from_origin is None else from_origin
     sfs = StatefulSurface(
-<<<<<<< HEAD
-        data, reference, space=from_space, origin=from_origin, data_per_point=None
-=======
         vertices,
         faces,
         reference,
         space=from_space,
         origin=from_origin,
         data_per_vertex=data_per_vertex,
->>>>>>> 7ffb1fd9
     )
     if isinstance(metadata, dict):
         sfs.fs_metadata = metadata
@@ -195,11 +155,7 @@
         sfs.gii_header = metadata
 
     logging.debug(
-<<<<<<< HEAD
-        "Load %s with %s streamlines in %s seconds.",
-=======
         "Load %s with %s vertices in %s seconds.",
->>>>>>> 7ffb1fd9
         fname,
         len(sfs),
         round(time.time() - timer, 3),
@@ -209,14 +165,8 @@
         raise ValueError(
             "Bounding box is not valid in voxel space, cannot "
             "load a valid file if some coordinates are invalid.\n"
-<<<<<<< HEAD
-            "Please set bbox_valid_check to False and then use "
-            "the function remove_invalid_streamlines to discard "
-            "invalid streamlines."
-=======
             "Please set bbox_valid_check to False and be careful if processing "
             "the surface/vertices further."
->>>>>>> 7ffb1fd9
         )
 
     sfs.to_space(to_space)
@@ -246,26 +196,6 @@
         The surface to save (must have been loaded properly)
     fname : str
         Absolute path of the file.
-<<<<<<< HEAD
-    to_space : Enum (dipy.io.stateful_surface.Space)
-        Space to which the surface will be transformed before saving
-    to_origin : Enum (dipy.io.stateful_surface.Origin)
-        Origin to which the surface will be transformed before saving
-            NIFTI standard, default (center of the voxel)
-            TRACKVIS standard (corner of the voxel)
-    legacy_vtk_format : bool
-        Whether to save the file in legacy VTK format or not.
-    check_bbox_valid : bool
-        Verification for negative voxel coordinates or values above the
-        volume dimensions. Default is True, to enforce valid file.
-    ref_pial : str (optional)
-        Reference pial file to save the surface in pial format.
-        If not provided, the metadata of the input surface is used (if available).
-    ref_gii : str (optional)
-        Reference gii file to save the surface in gii format.
-        If not provided, the header of the input surface is used (if available).
-    gifti_in_freesurfer : bool
-=======
     to_space : Enum (dipy.io.stateful_surface.Space), optional
         Space to which the surface will be transformed before saving
     to_origin : Enum (dipy.io.stateful_surface.Origin), optional
@@ -284,7 +214,6 @@
         Reference gii file to save the surface in gii format.
         If not provided, the header of the input surface is used (if available).
     gifti_in_freesurfer : bool, optional
->>>>>>> 7ffb1fd9
         Whether the gifti file must be saved in freesurfer reference space.
 
     Raises
@@ -309,16 +238,6 @@
         sfs.to_space(to_space)
         sfs.to_origin(to_origin)
 
-<<<<<<< HEAD
-        if sfs.data_per_point is not None:
-            # Check if rgb, colors, colors, etc. are available
-            color_array_name = None
-            for key in ["rgb", "colors", "color"]:
-                if key in sfs.data_per_point:
-                    color_array_name = key
-                    break
-                if key.upper() in sfs.data_per_point:
-=======
         if sfs.data_per_vertex is not None:
             # Check if rgb, colors, colors, etc. are available
             color_array_name = None
@@ -327,21 +246,14 @@
                     color_array_name = key
                     break
                 if key.upper() in sfs.data_per_vertex:
->>>>>>> 7ffb1fd9
                     color_array_name = key.upper()
                     break
 
         polydata = sfs.get_polydata()
         if color_array_name is not None:
-<<<<<<< HEAD
-            color_array = sfs.data_per_point[color_array_name]
-            if len(color_array) != polydata.GetNumberOfPoints():
-                raise ValueError("Array length does not match number of points.")
-=======
             color_array = sfs.data_per_vertex[color_array_name]
             if len(color_array) != polydata.GetNumberOfPoints():
                 raise ValueError("Array length does not match number of vertices.")
->>>>>>> 7ffb1fd9
             vtk_array = ns.numpy_to_vtk(
                 np.array(color_array), deep=True, array_type=vtk.VTK_UNSIGNED_CHAR
             )
@@ -356,12 +268,8 @@
                     polydata.GetPointData().AddArray(vtk_array)
 
         save_polydata(
-<<<<<<< HEAD
-            polydata, fname, legacy_vtk_format=legacy_vtk_format, color_array_name="RGB"
-=======
             polydata, fname, legacy_vtk_format=legacy_vtk_format,
             color_array_name="RGB"
->>>>>>> 7ffb1fd9
         )
     elif ext in [".gii", ".gii.gz"]:
         if not hasattr(sfs, "gii_header") and ref_gii is None:
@@ -443,27 +351,6 @@
             raise ValueError(f"{fname} provided does not have geometry data.") from None
 
     return data
-<<<<<<< HEAD
-
-
-def save_pial(fname, vertices, faces, *, metadata=None):
-    """Save pial file.
-
-    Parameters
-    ----------
-    fname : str
-        Absolute path of the file.
-    vertices : ndarray
-        Vertices.
-    faces : ndarray
-        Faces.
-    metadata : dict
-        Key-value pairs to encode at the end of the file.
-    """
-    nib.freesurfer.write_geometry(fname, vertices, faces, volume_info=metadata)
-
-
-=======
 
 
 def save_pial(fname, vertices, faces, *, metadata=None):
@@ -483,7 +370,6 @@
     nib.freesurfer.write_geometry(fname, vertices, faces, volume_info=metadata)
 
 
->>>>>>> 7ffb1fd9
 def load_gifti(fname, *, return_header=False):
     """Load gifti file.
 
@@ -529,11 +415,6 @@
         Vertices.
     faces : ndarray
         Faces.
-<<<<<<< HEAD
-    header : nib.filebasedimages.FileBasedHeader
-        Valid header for the gifti file, typically loaded from a reference GII
-=======
->>>>>>> 7ffb1fd9
     """
     vert = nib.gifti.GiftiDataArray(
         vertices,
@@ -557,11 +438,7 @@
         Vertices to transform.
     reference : str
         Reference file to get the transform from.
-<<<<<<< HEAD
-    inv : bool
-=======
     inv : bool, optional
->>>>>>> 7ffb1fd9
         True if loading the surface, False if saving the surface.
     """
 
